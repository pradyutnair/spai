# SPDX-FileCopyrightText: Copyright (c) 2025 Centre for Research and Technology Hellas
# and University of Amsterdam. All rights reserved.
# SPDX-License-Identifier: Apache-2.0
#
# Licensed under the Apache License, Version 2.0 (the "License");
# you may not use this file except in compliance with the License.
# You may obtain a copy of the License at
#
# http://www.apache.org/licenses/LICENSE-2.0
#
# Unless required by applicable law or agreed to in writing, software
# distributed under the License is distributed on an "AS IS" BASIS,
# WITHOUT WARRANTIES OR CONDITIONS OF ANY KIND, either express or implied.
# See the License for the specific language governing permissions and
# limitations under the License.

import collections
import pathlib
import random
from functools import partial
from typing import Any, Union, Optional, Iterable
from collections.abc import Callable

import albumentations as A
import torchvision.transforms.functional
from albumentations.augmentations.transforms import ImageCompressionType
from albumentations.pytorch import ToTensorV2
import numpy as np
import torch
from torch.utils.data import DataLoader
from PIL import Image
from timm.data.constants import IMAGENET_DEFAULT_MEAN, IMAGENET_DEFAULT_STD
from timm.data import Mixup
import cv2
from torchvision.transforms.v2.functional import ten_crop, pad
import filetype

from spai.data import readers
from spai.data import filestorage
from spai import data_utils


class CSVDataset(torch.utils.data.Dataset):
    def __init__(
        self,
        csv_path: pathlib.Path,
        csv_root_path: pathlib.Path,
        split: str,
        transform,
        path_column: str = "image",
        split_column: str = "split",
        class_column: str = "class",
        views: int = 1,
        concatenate_views_horizontally: bool = False,
        lmdb_storage: Optional[pathlib.Path] = None,
        views_generator: Optional[Callable[[Image.Image], tuple[Image.Image, ...]]] = None
    ):
        super().__init__()
        self.csv_path: pathlib.Path = csv_path
        self.csv_root_path: pathlib.Path = csv_root_path
        self.split: str = split
        self.path_column: str = path_column
        self.split_column: str = split_column
        self.class_column: str = class_column
        self.transform = transform
        self.views: int = views
        self.views_generator: Optional[
            Callable[[Image.Image], tuple[Image.Image, ...]]] = views_generator
        self.concatenate_views_horizontally: bool = concatenate_views_horizontally
        self.lmdb_storage: Optional[pathlib.Path] = lmdb_storage

        # Reader to be used for data loading. Its creation is deferred
        self.data_reader: Optional[readers.DataReader] = None

        if split not in ["train", "val", "test"]:
            raise RuntimeError(f"Unsupported split: {split}")

        # Path of the CSV file is expected to be absolute.
        reader = readers.FileSystemReader(pathlib.Path("/"))
        self.entries: list[dict[str, Any]] = reader.read_csv_file(str(self.csv_path))
        self.entries = [e for e in self.entries if e[self.split_column] == self.split]

        self.num_classes: int = len(
            collections.Counter([e[self.class_column] for e in self.entries]).keys()
        )

    def __len__(self):
        return len(self.entries)

    def __getitem__(self, idx: int) -> tuple[torch.Tensor, np.ndarray, int]:
        """Returns the requested image sample from the dataset.

        :returns: A tuple containing the image tensor, the labels numpy array and the
         index in dataset.
            Image tensor: (V x 3 x H x W) where V is the number of augmented views.
            Label array:  (1, )
            Index
        """
        # Defer the creation of the data reader until the first read operation in order to
        # properly handle the spawning of multiple processes by DataLoader, where each one
        # should contain a separate reader object.
        if self.data_reader is None:
            self._create_data_reader()

        # Load sample.
        img_obj: Image.Image = self.data_reader.load_image(
            self.entries[idx][self.path_column], channels=3
        )
        label: int = int(self.entries[idx][self.class_column])

        # Generate multiple views of an image either through a provided views generation
        # function or through multiple augmentations of the image.
        if self.views_generator is not None:
            augmented_views: tuple[Image.Image, ...] = self.views_generator(img_obj)
            augmented_views: list[np.ndarray] = [np.array(v) for v in augmented_views]
            augmented_views: list[torch.Tensor] = [
                self.transform(image=v)["image"] for v in augmented_views
            ]
        else:
            img: np.ndarray = np.array(img_obj)
            augmented_views: list[torch.Tensor] = []
            for _ in range(self.views):
                augmented_views.append(self.transform(image=img)["image"])

        # Either concatenate the views in a single big image, or provide them stacked
        # into a new tensor dimension.
        if self.concatenate_views_horizontally:
            augmented_img: torch.Tensor = torch.cat(augmented_views, dim=-1)
            augmented_img = augmented_img.unsqueeze(dim=0)
        else:
            augmented_img: torch.Tensor = torch.stack(augmented_views, dim=0)

        # Cleanup resources.
        img_obj.close()

        return augmented_img, np.array(label, dtype=float), idx

    def get_classes_num(self) -> int:
        return self.num_classes

    def get_dataset_root_path(self) -> pathlib.Path:
        if self.lmdb_storage is not None:
            return self.lmdb_storage
        else:
            return self.csv_root_path

    def update_dataset_csv(
        self,
        column_name: str,
        values: dict[int, Any],
        export_dir: Optional[pathlib.Path] = None
    ) -> None:
        for idx, v in values.items():
            self.entries[idx][column_name] = v

        # Make sure that a valid value for the updated column exists for all entries.
        for e in self.entries:
            if column_name not in e:
                e[column_name] = ""

        if export_dir:
            export_path: pathlib.Path = export_dir / self.csv_path.name
            data_utils.write_csv_file(self.entries, export_path, delimiter=",")

    def _create_data_reader(self) -> None:
        # Limit the number of OpenCV threads to 2 to utilize multiple processes. Otherwise,
        # each process spawns a number of threads equal to the number of logical cores and
        # the overall performance gets worse due to threads congestion.
        cv2.setNumThreads(1)

        if self.lmdb_storage is None:
            self.data_reader: readers.FileSystemReader = readers.FileSystemReader(
                pathlib.Path(self.csv_root_path)
            )
        else:
            self.data_reader: readers.LMDBFileStorageReader = readers.LMDBFileStorageReader(
                filestorage.LMDBFileStorage(self.lmdb_storage, read_only=True)
            )


class CSVDatasetTriplet(torch.utils.data.Dataset):
    def __init__(
        self,
        csv_path: pathlib.Path,
        csv_root_path: pathlib.Path,
        split: str,
        transform,
        path_column: str = "image",
        split_column: str = "split",
        class_column: str = "class",
        lmdb_storage: Optional[pathlib.Path] = None
    ):
        super().__init__()
        self.csv_path: pathlib.Path = csv_path
        self.csv_root_path: pathlib.Path = csv_root_path
        self.split: str = split
        self.path_column: str = path_column
        self.split_column: str = split_column
        self.class_column: str = class_column
        self.transform = transform
        self.lmdb_storage: Optional[pathlib.Path] = lmdb_storage

        # Reader to be used for data loading. Its creation is deferred
        self.data_reader: Optional[readers.DataReader] = None

        if split not in ["train", "val", "test"]:
            raise RuntimeError(f"Unsupported split: {split}")

        # Path of the CSV file is expected to be absolute.
        reader = readers.FileSystemReader(pathlib.Path("/"))
        self.entries: list[dict[str, Any]] = reader.read_csv_file(str(self.csv_path))
        self.entries = [e for e in self.entries if e[self.split_column] == self.split]

        self.num_classes: int = len(
            collections.Counter([e[self.class_column] for e in self.entries]).keys()
        )

        # Save paths that will be accessed by different dataloaders as numpy arrays in
        # order to avoid copy-on-read of python objects, and thus child processes to
        # take huge amounts of memory.
        self.anchor_v: Optional[np.ndarray] = None
        self.anchor_o: Optional[np.ndarray] = None
        self.positive_v: Optional[np.ndarray] = None
        self.positive_o: Optional[np.ndarray] = None
        self.negative_v: Optional[np.ndarray] = None
        self.negative_o: Optional[np.ndarray] = None
        self.triplets_num: Optional[int] = None
        self.generate_triplets()

    def __len__(self) -> int:
        return self.triplets_num

    def __getitem__(self, idx) -> tuple[torch.Tensor, torch.Tensor, torch.Tensor]:
        """Returns the triplet with the specified index.

        :returns: A tuple in the form of (anchor_img, positive_img, negative_img)
        """
        # Defer the creation of the data reader until the first read operation in order to
        # properly handle the spawning of multiple processes by DataLoader, where each one
        # should contain a separate reader object.
        if self.data_reader is None:
            self._create_data_reader()

        anchor_path: str = sequence_to_string(unpack_sequence(self.anchor_v, self.anchor_o, idx))
        positive_path: str = sequence_to_string(
            unpack_sequence(self.positive_v, self.positive_o, idx))
        negative_path: str = sequence_to_string(
            unpack_sequence(self.negative_v, self.negative_o, idx))

        anchor_img_obj: Image.Image = self.data_reader.load_image(anchor_path, channels=3)
        positive_img_obj: Image.Image = self.data_reader.load_image(positive_path, channels=3)
        negative_img_obj: Image.Image = self.data_reader.load_image(negative_path, channels=3)

        anchor_img: np.ndarray = np.array(anchor_img_obj)
        positive_img: np.ndarray = np.array(positive_img_obj)
        negative_img: np.ndarray = np.array(negative_img_obj)

        anchor_img_obj.close()
        positive_img_obj.close()
        negative_img_obj.close()

        return (self.transform(image=anchor_img)["image"],
                self.transform(image=positive_img)["image"],
                self.transform(image=negative_img)["image"])

    def get_classes_num(self) -> int:
        return self.num_classes

    def get_dataset_root_path(self) -> pathlib.Path:
        if self.lmdb_storage is not None:
            return self.lmdb_storage
        else:
            return self.csv_root_path

    def generate_triplets(self) -> None:
        # Separate the entries into groups of each class.
        entries_per_class: dict[int, list[dict[str, Any]]] = {
            i: [] for i in range(self.num_classes)
        }
        for e in self.entries:
            entries_per_class[int(e[self.class_column])].append(e)

        triplets: list[tuple[dict[str,Any], dict[str, Any], dict[str, Any]]] = []
        for class_id, class_group in entries_per_class.items():
            class_group: list[dict[str, Any]] = list(class_group)
            rest_groups: list[list[dict[str, Any]]] = list(entries_per_class.values())
            del rest_groups[class_id]

            for i, e in enumerate(class_group):
                negative_sample: dict[str, Any] = random.choice(random.choice(rest_groups))

                positive_sample: dict[str, Any] = random.choice(class_group)
                while e == positive_sample:
                    positive_sample: dict[str, Any] = random.choice(class_group)

                triplets.append((e, positive_sample, negative_sample))

        self.anchor_v, self.anchor_o = pack_sequences(
            [string_to_sequence(t[0][self.path_column]) for t in triplets]
        )
        self.positive_v, self.positive_o = pack_sequences(
            [string_to_sequence(t[1][self.path_column]) for t in triplets]
        )
        self.negative_v, self.negative_o = pack_sequences(
            [string_to_sequence(t[2][self.path_column]) for t in triplets]
        )
        self.anchor_labels: np.ndarray = np.array([int(t[0][self.class_column]) for t in triplets])
        self.triplets_num = len(triplets)

    def _create_data_reader(self) -> None:
        # Limit the number of OpenCV threads to 2 to utilize multiple processes. Otherwise,
        # each process spawns a number of threads equal to the number of logical cores and
        # the overall performance gets worse due to threads congestion.
        cv2.setNumThreads(1)

        if self.lmdb_storage is None:
            self.data_reader: readers.FileSystemReader = readers.FileSystemReader(
                pathlib.Path(self.csv_root_path)
            )
        else:
            self.data_reader: readers.LMDBFileStorageReader = readers.LMDBFileStorageReader(
                filestorage.LMDBFileStorage(self.lmdb_storage, read_only=True)
            )


def build_loader_finetune(config, logger):
    config.defrost()
    dataset_train, config.MODEL.NUM_CLASSES = build_dataset(
        config.DATA.DATA_PATH,
        config.DATA.CSV_ROOT,
        config=config,
        split_name="train",
        logger=logger
    )
    config.freeze()
    dataset_val, _ = build_dataset(
        config.DATA.DATA_PATH,
        config.DATA.CSV_ROOT,
        config=config,
        split_name="val",
        logger=logger
    )
    logger.info(f"Train images: {len(dataset_train)} | Validation images: {len(dataset_val)}")
    logger.info(f"Train Images Source: {dataset_train.get_dataset_root_path()}")
    logger.info(f"Validation Images Source: {dataset_val.get_dataset_root_path()}")

    data_loader_train = DataLoader(
        dataset_train,
        batch_size=config.DATA.BATCH_SIZE,
        num_workers=config.DATA.NUM_WORKERS,
        pin_memory=config.DATA.PIN_MEMORY,
        drop_last=True,
        shuffle=True,
        prefetch_factor=config.DATA.PREFETCH_FACTOR
    )
    data_loader_val = DataLoader(
        dataset_val,
        batch_size=config.DATA.VAL_BATCH_SIZE or config.DATA.BATCH_SIZE,
        num_workers=config.DATA.NUM_WORKERS,
        pin_memory=config.DATA.PIN_MEMORY,
        drop_last=False,
        prefetch_factor=config.DATA.VAL_PREFETCH_FACTOR  or config.DATA.PREFETCH_FACTOR,
        collate_fn=(torch.utils.data.default_collate
                    if not config.MODEL.RESOLUTION_MODE == "arbitrary"
                    else image_enlisting_collate_fn)
    )

    # Setup mixup / cutmix
    mixup_fn = None
    mixup_active: bool = (config.AUG.MIXUP > 0
                          or config.AUG.CUTMIX > 0.
                          or config.AUG.CUTMIX_MINMAX is not None)
    if mixup_active:
        mixup_fn = Mixup(
            mixup_alpha=config.AUG.MIXUP,
            cutmix_alpha=config.AUG.CUTMIX,
            cutmix_minmax=config.AUG.CUTMIX_MINMAX,
            prob=config.AUG.MIXUP_PROB,
            switch_prob=config.AUG.MIXUP_SWITCH_PROB,
            mode=config.AUG.MIXUP_MODE,
            label_smoothing=config.MODEL.LABEL_SMOOTHING,
            num_classes=config.MODEL.NUM_CLASSES
        )

    return dataset_train, dataset_val, data_loader_train, data_loader_val, mixup_fn


def build_loader_test(
    config,
    logger,
    split: str = "test",
    dummy_csv_dir: Optional[pathlib.Path] = None,
) -> tuple[list[str], list[torch.utils.data.Dataset], list[torch.utils.data.DataLoader]]:
    # Obtain the root directory for each test input (either a CSV file or a directory).
    input_root_paths: list[pathlib.Path]
    if len(config.DATA.TEST_DATA_CSV_ROOT) > 1:
        input_root_paths = [pathlib.Path(p) for p in config.DATA.TEST_DATA_CSV_ROOT]
    elif len(config.DATA.TEST_DATA_CSV_ROOT) == 1:
        input_root_paths = [pathlib.Path(config.DATA.TEST_DATA_CSV_ROOT[0])
                            for _ in config.DATA.TEST_DATA_PATH]
    else:
        input_root_paths = [pathlib.Path(input_path).parent
                            for input_path in config.DATA.TEST_DATA_PATH]

    # If some input is a directory, create a dummy csv file for it.
    csv_paths: list[pathlib.Path] = []
    csv_root_paths: list[pathlib.Path] = []
    for input_path, input_root_path in zip(config.DATA.TEST_DATA_PATH, input_root_paths):
        input_path: pathlib.Path = pathlib.Path(input_path)
        if input_path.is_dir():
            # Create a dummy csv and point directories
            if dummy_csv_dir is None:
                dummy_csv_dir = pathlib.Path("./outputs")
            entries: list[dict[str, str]] = [
                {
                    "image": str(file_path.name),
                    "split": split,
                    "class": "1"  # TODO: Remove csv requirement for dummy ground-truth.
                }
                for file_path in input_path.iterdir() if filetype.is_image(file_path)
            ]
            dummy_csv_path: pathlib.Path = dummy_csv_dir / f"{input_path.stem}.csv"
            data_utils.write_csv_file(entries, dummy_csv_path, delimiter=",")
            csv_paths.append(dummy_csv_path.absolute())
            csv_root_paths.append(input_path.absolute())  # Paths in CSV are relative to input dir.
        else:
            csv_paths.append(input_path.absolute())
            csv_root_paths.append(input_root_path.absolute())

    # Obtain the separate testing sets and their names.
    test_datasets: list[CSVDataset] = []
    test_datasets_names: list[str] = []
    num_classes_per_dataset: list[int]  = []
    for csv_path, csv_root_path in zip(csv_paths, csv_root_paths):
        csv_path: pathlib.Path = pathlib.Path(csv_path)
        dataset: CSVDataset
        dataset, num_classes = build_dataset(csv_path, csv_root_path, config, split, logger)
        test_datasets.append(dataset)
        test_datasets_names.append(csv_path.stem)
        num_classes_per_dataset.append(num_classes)
    # Check that the number of classes match among all test sets.
    unique_number_of_classes: list[int] = list(collections.Counter(num_classes_per_dataset).keys())
    if len(unique_number_of_classes) > 1:
        raise RuntimeError(
            f"Encountered different number of classes among test sets: {unique_number_of_classes}"
        )

    for dataset, dataset_name in zip(test_datasets, test_datasets_names):
        logger.info(f"Dataset \'{dataset_name}\' | Split: {split} | Total images: {len(dataset)} | "
                    f"Source: {dataset.get_dataset_root_path()}")

    # Create the corresponding data loaders.
    test_data_loaders: list[torch.utils.data.DataLoader] = [
        DataLoader(
            dataset,
            batch_size=config.DATA.TEST_BATCH_SIZE or config.DATA.BATCH_SIZE,
            num_workers=config.DATA.NUM_WORKERS,
            pin_memory=config.DATA.PIN_MEMORY,
            drop_last=False,
            prefetch_factor=config.DATA.TEST_PREFETCH_FACTOR or config.DATA.PREFETCH_FACTOR,
            collate_fn=(torch.utils.data.default_collate
                        if not config.MODEL.RESOLUTION_MODE == "arbitrary"
                        else image_enlisting_collate_fn)
        )
        for dataset in test_datasets
    ]

    return test_datasets_names, test_datasets, test_data_loaders


def build_dataset(
    csv_path: pathlib.Path,
    csv_root_dir: pathlib.Path,
    config,
    split_name: str,
    logger,
) -> tuple[Union[CSVDataset, CSVDatasetTriplet], int]:
    if split_name not in ["train", "val", "test"]:
        raise RuntimeError(f"Unsupported split: {split_name}")

    transform = build_transform(split_name == "train", config)
    logger.info(f"Data transform | mode: {config.TRAIN.MODE} | split: {split_name}:\n{transform}")

    if split_name == "train" and config.TRAIN.LOSS == "triplet":
        dataset = CSVDatasetTriplet(
            csv_path,
            csv_root_dir,
            split=split_name,
            transform=transform,
<<<<<<< HEAD
            lmdb_storage=None # pathlib.Path(config.DATA.LMDB_PATH) if config.DATA.LMDB_PATH else None
=======
            lmdb_storage=None
>>>>>>> 77b50bde
        )
    elif split_name == "train" and config.TRAIN.LOSS == "supcont":
        assert config.DATA.AUGMENTED_VIEWS > 1, "SupCon loss requires at least 2 views."
        dataset = CSVDataset(
            csv_path,
            csv_root_dir,
            split=split_name,
            transform=transform,
            views=config.DATA.AUGMENTED_VIEWS,
<<<<<<< HEAD
            lmdb_storage=None # pathlib.Path(config.DATA.LMDB_PATH) if config.DATA.LMDB_PATH else None
=======
            lmdb_storage=None
>>>>>>> 77b50bde
        )
    elif split_name == "train" and config.MODEL.RESOLUTION_MODE == "arbitrary":
        dataset = CSVDataset(
            csv_path,
            csv_root_dir,
            split=split_name,
            transform=transform,
            views=config.DATA.AUGMENTED_VIEWS,
            concatenate_views_horizontally=True,
<<<<<<< HEAD
            lmdb_storage=None # pathlib.Path(config.DATA.LMDB_PATH) if config.DATA.LMDB_PATH else None
=======
            lmdb_storage=None
>>>>>>> 77b50bde
        )
    else:
        views_generator: Optional[Callable[[Image.Image], tuple[Image.Image, ...]]]
        if config.TEST.VIEWS_GENERATION_APPROACH == "tencrop":
            def safe_ten_crop(img: Image.Image) -> tuple[Image.Image, ...]:
                width = img.width
                height = img.height
                left_padding: int = max((config.DATA.IMG_SIZE - width) // 2, 0)
                right_padding: int = max(
                    (config.DATA.IMG_SIZE - width) // 2
                    + (((config.DATA.IMG_SIZE - width) % 2) if config.DATA.IMG_SIZE > width else 0),
                    0
                )
                top_padding: int = max((config.DATA.IMG_SIZE - height) // 2, 0)
                bottom_padding: int = max(
                    (config.DATA.IMG_SIZE - height) // 2
                    + (((config.DATA.IMG_SIZE - height) % 2) if config.DATA.IMG_SIZE > height else 0),
                    0
                )
                img = pad(img, [left_padding, top_padding, right_padding, bottom_padding])
                return ten_crop(img, size=config.DATA.IMG_SIZE)

            views_generator = safe_ten_crop
        elif config.TEST.VIEWS_GENERATION_APPROACH is None:
            views_generator = None
        else:
            raise TypeError(f"{config.TEST.VIEW_GENERATION_APPROACH} is not a supported "
                            f"view generation approach.")

        dataset = CSVDataset(
            csv_path,
            csv_root_dir,
            split=split_name,
            transform=transform,
            lmdb_storage=None,
            views_generator=views_generator
        )
    num_classes: int = dataset.get_classes_num()

    return dataset, num_classes


def build_transform(is_train, config) -> Callable[[np.ndarray], np.ndarray]:
    # resize_im: bool = config.DATA.IMG_SIZE > 32
    # # this should always dispatch to transforms_imagenet_train
    # transform = create_transform(
    #     input_size=config.DATA.IMG_SIZE,
    #     is_training=True,
    #     color_jitter=config.AUG.COLOR_JITTER if config.AUG.COLOR_JITTER > 0 else None,
    #     auto_augment=config.AUG.AUTO_AUGMENT if config.AUG.AUTO_AUGMENT != 'none' else None,
    #     re_prob=config.AUG.REPROB,
    #     re_mode=config.AUG.REMODE,
    #     re_count=config.AUG.RECOUNT,
    #     interpolation=config.DATA.INTERPOLATION,
    # )
    # if not resize_im:
    #     # replace RandomResizedCropAndInterpolation with
    #     # RandomCrop
    #     transform.transforms[0] = transforms.RandomCrop(config.DATA.IMG_SIZE, padding=4)
    # transform.transforms.insert(0, torchvision.transforms.v2.JPEG((50, 100)))
    # transform.transforms.insert(4, torchvision.transforms.GaussianBlur(kernel_size=(3, 9), sigma=(0.01, 0.5)))

    if is_train:  # Training augmentations
        transforms_list = []

        if config.AUG.MIN_CROP_AREA == config.AUG.MAX_CROP_AREA:
            transforms_list.append(
                A.PadIfNeeded(min_height=config.DATA.IMG_SIZE, min_width=config.DATA.IMG_SIZE)
            )
            transforms_list.append(
                A.RandomCrop(height=config.DATA.IMG_SIZE, width=config.DATA.IMG_SIZE)
            )
        else:
            transforms_list.append(
                A.RandomResizedCrop(size=(config.DATA.IMG_SIZE, config.DATA.IMG_SIZE),
                                    scale=(config.AUG.MIN_CROP_AREA, config.AUG.MAX_CROP_AREA))
            )
        transforms_list.extend([
            A.HorizontalFlip(p=config.AUG.HORIZONTAL_FLIP_PROB),
            A.VerticalFlip(p=config.AUG.VERTICAL_FLIP_PROB),
            A.Rotate(limit=config.AUG.ROTATION_DEGREES,
                     crop_border=True,
                     p=config.AUG.ROTATION_PROB)
        ])
        if config.AUG.ROTATION_PROB > .0:
            # Rotation with crop_border set to True leads to images smaller than the target
            # size. So, restore the target size.
            transforms_list.append(
                A.Resize(height=config.DATA.IMG_SIZE, width=config.DATA.IMG_SIZE)
            )
        transforms_list.extend([
            A.GaussianBlur(blur_limit=(3, 9),
                           sigma_limit=(0.01, 0.5),
                           p=config.AUG.GAUSSIAN_BLUR_PROB),
            A.GaussNoise(p=config.AUG.GAUSSIAN_NOISE_PROB),
            A.ColorJitter(
                p=config.AUG.COLOR_JITTER,
                brightness=config.AUG.COLOR_JITTER_BRIGHTNESS_RANGE,
                contrast=config.AUG.COLOR_JITTER_CONTRAST_RANGE,
                saturation=config.AUG.COLOR_JITTER_SATURATION_RANGE,
                hue=config.AUG.COLOR_JITTER_HUE_RANGE,
            ),
            A.Sharpen(p=config.AUG.SHARPEN_PROB,
                      alpha=config.AUG.SHARPEN_ALPHA_RANGE,
                      lightness=config.AUG.SHARPEN_LIGHTNESS_RANGE),
            A.ImageCompression(quality_lower=config.AUG.JPEG_MIN_QUALITY,
                               quality_upper=config.AUG.JPEG_MAX_QUALITY,
                               compression_type=ImageCompressionType.JPEG,
                               p=config.AUG.JPEG_COMPRESSION_PROB),
            A.ImageCompression(quality_lower=config.AUG.WEBP_MIN_QUALITY,
                               quality_upper=config.AUG.WEBP_MAX_QUALITY,
                               compression_type=ImageCompressionType.WEBP,
                               p=config.AUG.WEBP_COMPRESSION_PROB),
        ])
        if config.MODEL.REQUIRED_NORMALIZATION == "imagenet":
            transforms_list.append(
                A.Normalize(mean=IMAGENET_DEFAULT_MEAN, std=IMAGENET_DEFAULT_STD)
            )
        elif config.MODEL.REQUIRED_NORMALIZATION == "positive_0_1":
            transforms_list.append(
                A.Normalize(mean=0., std=1.)
            )
        else:
            raise RuntimeError(f"Unsupported Normalization: {config.MODEL.REQUIRED_NORMALIZATION}")
        transforms_list.append(ToTensorV2())
        transform = A.Compose(transforms_list)

    else:  # Inference augmentations
        transforms_list = [
            A.ImageCompression(quality_lower=config.TEST.JPEG_QUALITY,
                               quality_upper=config.TEST.JPEG_QUALITY,
                               compression_type=ImageCompressionType.JPEG,
                               p=1.0 if config.TEST.JPEG_COMPRESSION else .0),
            A.ImageCompression(quality_lower=config.TEST.WEBP_QUALITY,
                               quality_upper=config.TEST.WEBP_QUALITY,
                               compression_type=ImageCompressionType.WEBP,
                               p=1.0 if config.TEST.WEBP_COMPRESSION else .0),
            A.GaussianBlur(blur_limit=(config.TEST.GAUSSIAN_BLUR_KERNEL_SIZE,
                                       config.TEST.GAUSSIAN_BLUR_KERNEL_SIZE),
                           sigma_limit=0,
                           p=1.0 if config.TEST.GAUSSIAN_BLUR else .0),
            A.GaussNoise(var_limit=(config.TEST.GAUSSIAN_NOISE_SIGMA**2,
                                    config.TEST.GAUSSIAN_NOISE_SIGMA**2),
                         p=1.0 if config.TEST.GAUSSIAN_NOISE else .0),
            A.RandomScale(scale_limit=(config.TEST.SCALE_FACTOR-1, config.TEST.SCALE_FACTOR-1),
                          p=1.0 if config.TEST.SCALE else .0)
        ]
        if config.TEST.MAX_SIZE is not None:
            transforms_list.append(A.SmallestMaxSize(max_size=config.TEST.MAX_SIZE))

        if config.TEST.ORIGINAL_RESOLUTION:
            transforms_list.append(A.PadIfNeeded(min_height=config.DATA.IMG_SIZE,
                                                 min_width=config.DATA.IMG_SIZE))
        elif config.TEST.CROP:
            transforms_list.append(A.PadIfNeeded(min_height=config.DATA.IMG_SIZE,
                                                 min_width=config.DATA.IMG_SIZE))
            transforms_list.append(A.CenterCrop(height=config.DATA.IMG_SIZE,
                                                width=config.DATA.IMG_SIZE))
        else:
            transforms_list.append(A.Resize(config.DATA.IMG_SIZE, config.DATA.IMG_SIZE))
        if config.MODEL.REQUIRED_NORMALIZATION == "imagenet":
            transforms_list.append(A.Normalize(mean=IMAGENET_DEFAULT_MEAN, std=IMAGENET_DEFAULT_STD))
        elif config.MODEL.REQUIRED_NORMALIZATION == "positive_0_1":
            transforms_list.append(A.Normalize(mean=0., std=1.))
        else:
            raise RuntimeError(f"Unsupported Normalization: {config.MODEL.REQUIRED_NORMALIZATION}")
        transforms_list.append(ToTensorV2())
        transform = A.Compose(transforms_list)

    return transform


def string_to_sequence(s: str, dtype=np.int32) -> np.ndarray:
    return np.array([ord(c) for c in s], dtype=dtype)


def sequence_to_string(seq: np.ndarray) -> str:
    return ''.join([chr(c) for c in seq])


def pack_sequences(seqs: Union[np.ndarray, list]) -> (np.ndarray, np.ndarray):
    values = np.concatenate(seqs, axis=0)
    offsets = np.cumsum([len(s) for s in seqs])
    return values, offsets


def unpack_sequence(values: np.ndarray, offsets: np.ndarray, index: int) -> np.ndarray:
    off1 = offsets[index]
    if index > 0:
        off0 = offsets[index - 1]
    elif index == 0:
        off0 = 0
    else:
        raise ValueError(index)
    return values[off0:off1]


def image_enlisting_collate_fn(
    batch: Iterable[tuple[torch.Tensor, np.ndarray, int]]
) -> tuple[list[torch.Tensor], torch.Tensor, torch.Tensor]:
    """Collate function that enlists its entries."""
    return (
        [torch.utils.data.default_collate([s[0]]) for s in batch],
        torch.utils.data.default_collate([s[1] for s in batch]),
        torch.utils.data.default_collate([s[2] for s in batch]),
    )<|MERGE_RESOLUTION|>--- conflicted
+++ resolved
@@ -487,11 +487,7 @@
             csv_root_dir,
             split=split_name,
             transform=transform,
-<<<<<<< HEAD
             lmdb_storage=None # pathlib.Path(config.DATA.LMDB_PATH) if config.DATA.LMDB_PATH else None
-=======
-            lmdb_storage=None
->>>>>>> 77b50bde
         )
     elif split_name == "train" and config.TRAIN.LOSS == "supcont":
         assert config.DATA.AUGMENTED_VIEWS > 1, "SupCon loss requires at least 2 views."
@@ -501,11 +497,7 @@
             split=split_name,
             transform=transform,
             views=config.DATA.AUGMENTED_VIEWS,
-<<<<<<< HEAD
             lmdb_storage=None # pathlib.Path(config.DATA.LMDB_PATH) if config.DATA.LMDB_PATH else None
-=======
-            lmdb_storage=None
->>>>>>> 77b50bde
         )
     elif split_name == "train" and config.MODEL.RESOLUTION_MODE == "arbitrary":
         dataset = CSVDataset(
@@ -515,11 +507,7 @@
             transform=transform,
             views=config.DATA.AUGMENTED_VIEWS,
             concatenate_views_horizontally=True,
-<<<<<<< HEAD
-            lmdb_storage=None # pathlib.Path(config.DATA.LMDB_PATH) if config.DATA.LMDB_PATH else None
-=======
-            lmdb_storage=None
->>>>>>> 77b50bde
+            lmdb_storage=pathlib.Path(config.DATA.LMDB_PATH) if config.DATA.LMDB_PATH else None
         )
     else:
         views_generator: Optional[Callable[[Image.Image], tuple[Image.Image, ...]]]
